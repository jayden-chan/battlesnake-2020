/*
 * Copyright (C) 2019 Jayden Chan. All rights reserved.
 *
 * This program is free software; you can redistribute it and/or modify
 * it under the terms of the GNU General Public License version 2 as
 * published by the Free Software Foundation.
 *
 * This program is distributed in the hope that it will be useful,
 * but WITHOUT ANY WARRANTY; without even the implied warranty of
 * MERCHANTABILITY or FITNESS FOR A PARTICULAR PURPOSE. See the
 * GNU General Public License for more details.
 *
 * You should have received a copy of the GNU General Public License
 * along with this program; if not, write to the Free Software
 * Foundation, Inc., 51 Franklin St, Fifth Floor, Boston, MA 02110-1301 USA
 */

//! This module runs analytics on the enemy snakes to try
//! and figure out what kind of moves they are likely to make
//! in the future.

use log::info;
use std::collections::HashMap;
use std::{error::Error, fs::File, io::prelude::*, path::Path};

use super::game::{Dir, State};
use super::profile::{string_to_profile, Profile};

const MATCH_THRESH: usize = 9;
const MOVE_BUFFER_SIZE: usize = 10;

/// The Analytics struct holds information for the analyzer
/// as well as any matches it finds
pub struct Analytics {
    real_moves: HashMap<String, Vec<Dir>>,
    expected_moves: HashMap<String, HashMap<String, Vec<Dir>>>,
    pub matches: HashMap<String, String>,
    algs: HashMap<String, Box<Profile>>,
    full_game: Vec<String>,
    id: String,
}

impl Analytics {
    /// Creates a new instance of the Analytics struct
    pub fn new(st: &State, algs: &[&'static str]) -> Self {
        let mut real_moves = HashMap::<String, Vec<Dir>>::new();
        let mut expected_moves = HashMap::<String, HashMap<String, Vec<Dir>>>::new();

        for (id, _) in &st.board.snakes {
            let mut alg_moves = HashMap::<String, Vec<Dir>>::new();

            real_moves.insert(id.clone(), vec![Dir::Up; MOVE_BUFFER_SIZE]);

            for alg in algs {
                alg_moves.insert(alg.to_string(), vec![Dir::Down; MOVE_BUFFER_SIZE]);
            }

            expected_moves.insert(id.clone(), alg_moves.clone());
        }

        let mut algs_map = HashMap::<String, Box<Profile>>::new();

        for alg in algs {
            algs_map.insert(alg.to_string(), string_to_profile(alg));
        }

        Self {
            real_moves,
            expected_moves,
            algs: algs_map,
            matches: HashMap::<String, String>::new(),
            full_game: vec![],
            id: st.game.id.clone(),
        }
    }

    pub fn update_full_game(&mut self, buffer: &str) {
        self.full_game.push(String::from(buffer));
    }

    /// Updates the analytics. This function will update the moves
    /// that the enemies made, compare them against the existing
    /// expected moves, and calculate the next set of expected moves.
    pub fn fire(&mut self, s_id: &str, st: &State) {
        // Update the real moves for each of the snakes
        for (id, s) in &st.board.snakes {
            if let Some(d) = s.body[1].dir_to(s.body[0]) {
                let entry = self.real_moves.get_mut(id).unwrap();

                entry.insert(0, d);
                entry.pop();
            }
        }

        // Check for matches
        for (snake_id, alg_map) in &self.expected_moves {
            if *snake_id == s_id {
                continue;
            }

            for (alg_id, exp_moves) in alg_map {
                let real_moves = self.real_moves.get(snake_id).unwrap();

                let mut match_score = 0;
                for (index, item) in real_moves.iter().enumerate() {
                    if exp_moves[index] == *item {
                        match_score += 1;
                    }
                }

                if match_score >= MATCH_THRESH {
                    info!("Matched snake as {} profile", alg_id);
                    self.matches.insert(snake_id.clone(), alg_id.clone());
                } else {
                    self.matches.remove(snake_id);
                }
            }
        }

        // Get the new expected moves for the next turn
        for (s_id, s) in &st.board.snakes {
            for (alg_id, alg) in &mut self.algs {
                let expected_move = alg.get_move(s, st);
                let move_map = self.expected_moves.get_mut(s_id).unwrap();

                let alg_vec = move_map.get_mut(alg_id).unwrap();
                alg_vec.insert(0, expected_move);
                alg_vec.pop();
            }
        }
    }
}

impl Drop for Analytics {
    fn drop(&mut self) {
<<<<<<< HEAD
        let path = format!("{}.txt", self.id);
=======
        let path = format!("samples/{}.txt", self.full_game[0].game.id);
>>>>>>> 6262fe52
        let path = Path::new(&path);
        let display = path.display();

        File::create(&path)
            .map_err(|why| format!("Couldn't create {}: {}", display, why.description()))
            .and_then(|mut file| {
                let mut buffer = String::new();

                self.full_game.iter().for_each(|state| {
                    buffer.push_str(&state);
                    buffer.push('\n');
                });

                file.write_all(buffer.as_bytes())
                    .map_err(|why| format!("Couldn't create {}: {}", display, why.description()))
            })
            .unwrap();
    }
}<|MERGE_RESOLUTION|>--- conflicted
+++ resolved
@@ -133,11 +133,7 @@
 
 impl Drop for Analytics {
     fn drop(&mut self) {
-<<<<<<< HEAD
-        let path = format!("{}.txt", self.id);
-=======
-        let path = format!("samples/{}.txt", self.full_game[0].game.id);
->>>>>>> 6262fe52
+        let path = format!("samples/{}.txt", self.id);
         let path = Path::new(&path);
         let display = path.display();
 
